{-# OPTIONS_GHC -Wno-name-shadowing #-}

module Ast.Parse (program) where

import Ast.Types
import Control.Applicative (Alternative (many, (<|>)), Applicative (liftA2), optional)
import Data.Functor (($>))
import Text.ParserCombinators.Parsec qualified as PC
import TypeSystem
import Prelude hiding (exp, id, lex)

comment :: PC.Parser ()
comment =
  PC.string "//"
    *> many (PC.satisfy (/= '\n'))
    *> ( PC.try (PC.char '\n')
           $> ()
           <|> PC.eof
       )

-- Space consumer: skips whitespace and comments
sc :: PC.Parser ()
sc = PC.skipMany (PC.try comment <|> PC.space $> ())

lex :: PC.Parser a -> PC.Parser a
lex p = p <* sc

keyword :: String -> PC.Parser String
keyword kw = lex (PC.string kw)

ifkw :: PC.Parser String
ifkw = keyword "if"

whilekw :: PC.Parser String
whilekw = keyword "while"

elsekw :: PC.Parser String
elsekw = keyword "else"

returnkw :: PC.Parser String
returnkw = keyword "return"

stringkw :: PC.Parser String
stringkw = keyword "string"

symbol :: String -> PC.Parser String
symbol sym = lex (PC.string sym)

string :: PC.Parser String
-- TODO : Handle escaped quotes in strings
string = symbol "\"" *> PC.many (PC.noneOf "\"") <* symbol "\""

parens :: PC.Parser a -> PC.Parser a
parens p = symbol "(" *> p <* symbol ")"

brackets :: PC.Parser a -> PC.Parser a
brackets p = symbol "[" *> p <* symbol "]"

braces :: PC.Parser a -> PC.Parser a
braces p = symbol "{" *> p <* symbol "}"

commaSep :: PC.Parser a -> PC.Parser [a]
commaSep p = PC.sepBy p (symbol ",")

id :: PC.Parser Id
id =
  let isFirstChar c = c `elem` ['a' .. 'z'] ++ ['A' .. 'Z'] ++ "_"
      isOtherChar c = isFirstChar c || c `elem` ['0' .. '9']
   in lex (liftA2 (:) (PC.satisfy isFirstChar) (many (PC.satisfy isOtherChar)))

ty :: PC.Parser Ty
ty =
  let parseInt = (keyword "int" $> IntTy)
      parseChar = (keyword "char" $> CharTy)
      parseBool = (keyword "bool" $> BoolTy)
      parseVoid = (keyword "void" $> VoidTy)
   in lex (parseInt <|> parseChar <|> parseBool <|> parseVoid)

num :: PC.Parser Int
num =
  let isDigit c = c `elem` ['0' .. '9']
   in read <$> lex (PC.many1 (PC.satisfy isDigit))

char :: PC.Parser Char
char = lex $ do
  _ <- PC.char '\''
  c <- PC.try (PC.char '\\' *> escapeChar) <|> PC.satisfy validChar
  _ <- PC.char '\''
  return c
  where
    validChar c = c /= '\'' && c /= '\\' && c >= ' ' && c <= '~'
    escapeChar =
      PC.choice
<<<<<<< HEAD
        [ PC.char '\\' $> '\\'
        , PC.char '\'' $> '\''
        , PC.char '\"' $> '\"'
        , PC.char 'n' $> '\n'
        , PC.char 'r' $> '\r'
        , PC.char 't' $> '\t'
        , PC.char '0' $> '\0'
=======
        [ PC.char '\\' $> '\\',
          PC.char '\'' $> '\'',
          PC.char '\"' $> '\"',
          PC.char 'n' $> '\n',
          PC.char 'r' $> '\r',
          PC.char 't' $> '\t'
>>>>>>> 13ef7df9
        ]

exp :: PC.Parser RawExp
exp = eqexp
  where
    factor =
      PC.try callexp
        <|> PC.try arraccess
        <|> PC.try idexp
        <|> PC.try parenexp
        <|> PC.try charexp
        <|> numexp
      where
        numexp = do
          numberValue <- num
          return Exp {expAnnot = (), expInner = NumberExp {numberValue}}
        charexp = do
          charValue <- char
          return Exp {expAnnot = (), expInner = CharExp {charValue}}
        idexp = do
          idName <- id
          return Exp {expAnnot = (), expInner = IdExp {idName}}
        parenexp = parens exp
        callexp = do
          callId <- id
          callArgs <- parens (commaSep exp)
          return Exp {expAnnot = (), expInner = Call {callId, callArgs}}
        arraccess = do
          arrId <- id
          arrIndex <- brackets exp
          return Exp {expAnnot = (), expInner = ArrAccess {arrId, arrIndex}}

    unaryexp = do
      op <- optional $ PC.try (symbol "-" $> UnarySub) <|> (symbol "!" $> UnaryNot)
      case op of
        Just unaryOp -> do
          e <- PC.try unaryexp <|> factor
          return Exp {expAnnot = (), expInner = UnaryExp {unaryOp, unaryExp = e}}
        Nothing -> factor

    mulexp = do
      binLeft <- unaryexp
      maybeOp <-
        optional
          ( PC.try (symbol "*") $> Mul
              <|> PC.try (symbol "/" $> Div)
              <|> symbol "%" $> Mod
          )
      case maybeOp of
        Just binOp -> do
          binRight <- mulexp
          return Exp {expAnnot = (), expInner = BinExp {binLeft, binOp, binRight}}
        Nothing -> return binLeft

    addsubexp = do
      binLeft <- mulexp
      maybeOp <-
        optional
          ( PC.try
              (symbol "+" $> Add)
              <|> symbol "-" $> Sub
          )
      case maybeOp of
        Just binOp -> do
          binRight <- addsubexp
          return Exp {expAnnot = (), expInner = BinExp {binLeft, binOp, binRight}}
        Nothing -> return binLeft

    eqexp = do
      binLeft <- addsubexp
      maybeOp <-
        optional
          ( PC.try (symbol "==" $> Equal)
              <|> PC.try (symbol "!=" $> NotEqual)
              <|> PC.try (symbol "<=" $> LessThanOrEqual)
              <|> PC.try (symbol ">=" $> GreaterThanOrEqual)
              <|> PC.try (symbol "<" $> LessThan)
              <|> symbol ">" $> GreaterThan
          )
      case maybeOp of
        Just binOp -> do
          binRight <- eqexp
          return Exp {expAnnot = (), expInner = BinExp {binLeft, binOp, binRight}}
        Nothing -> return binLeft

vardef :: PC.Parser VarDef
vardef = do
  varDefTy <- ty
  varDefId <- id
  return VarDef {varDefId, varDefTy}

stmt :: PC.Parser RawStmt
stmt =
  PC.try letstmt
    <|> PC.try letarrstmt
    <|> PC.try letstringstmt
    <|> PC.try retstmt
    <|> PC.try ifstmt
    <|> PC.try whilestmt
    <|> PC.try assignstmt
    <|> PC.try assignarrstmt
    <|> expstmt
  where
    letstmt = do
      letVarDef <- vardef
      _ <- symbol "="
      letExp <- exp
      _ <- symbol ";"
      return $ LetStmt {letVarDef, letExp}

    letarrstmt = do
      letArrVarDef <- vardef
      letArrSize <- brackets num
      _ <- symbol "="
      letArrElems <- braces (commaSep exp)
      _ <- symbol ";"
      return $ LetArrStmt {letArrVarDef, letArrSize, letArrElems}

    assignstmt = do
      assignId <- id
      _ <- symbol "="
      assignExp <- exp
      _ <- symbol ";"
      return $ AssignStmt {assignId, assignExp}

    assignarrstmt = do
      assignArrId <- id
      assignArrIndex <- brackets exp
      _ <- symbol "="
      assignArrExp <- exp
      _ <- symbol ";"
      return $ AssignArrStmt {assignArrId, assignArrIndex, assignArrExp}

    letstringstmt = do
      _ <- stringkw
      id <- id
      _ <- symbol "="
      str <- string 
      _ <- symbol ";"
      return $ LetStringStmt {id, str}

    retstmt = do
      _ <- returnkw
      returnExp <- optional exp
      _ <- symbol ";"
      return $ ReturnStmt {returnExp}

    expstmt = do
      stmtExp <- exp
      _ <- symbol ";"
      return ExpStmt {stmtExp}

    ifstmt = do
      _ <- ifkw
      ifCond <- parens exp
      ifBody <- block
      ifElseBody <- optional (elsekw *> block)
      return $ IfStmt {ifCond, ifBody, ifElseBody}

    whilestmt = do
      _ <- whilekw
      whileCond <- parens exp
      whileBody <- block
      return WhileStmt {whileCond, whileBody}

block :: PC.Parser RawBlock
block = do
  blockStmts <- braces (many stmt)
  return $ Block {blockAnnot = (), blockStmts}

fun :: PC.Parser RawFun
fun = do
  funRetTy <- ty
  funId <- id
  funArgs <- parens (commaSep vardef)
  funBody <- block
  return Fun {funId, funArgs, funRetTy, funBody}

externfun :: PC.Parser RawExternFun
externfun = do
  _ <- keyword "extern"
  externFunRetTy <- ty
  externFunId <- id
  externFunArgs <- parens (commaSep vardef)
  _ <- symbol ";"
  return
    ExternFun
      { externFunId,
        externFunArgs = varDefTy <$> externFunArgs,
        externFunRetTy
      }

program :: PC.Parser RawProgram
program = do
  _ <- sc
  defs <- many (PC.try (Left <$> fun) <|> (Right <$> externfun))
  _ <- PC.eof

  let initialProgram = Program {programAnnot = (), programFuncs = [], programExternFuns = [], programMainFun = Nothing}
  let programResult =
        foldl
          ( \acc f -> case f of
              Left fun ->
                case funId fun of
                  "main" -> acc {programMainFun = Just fun}
                  _ -> acc {programFuncs = programFuncs acc ++ [fun]}
              Right externFun -> acc {programExternFuns = programExternFuns acc ++ [externFun]}
          )
          initialProgram
          defs

  return programResult<|MERGE_RESOLUTION|>--- conflicted
+++ resolved
@@ -91,22 +91,12 @@
     validChar c = c /= '\'' && c /= '\\' && c >= ' ' && c <= '~'
     escapeChar =
       PC.choice
-<<<<<<< HEAD
-        [ PC.char '\\' $> '\\'
-        , PC.char '\'' $> '\''
-        , PC.char '\"' $> '\"'
-        , PC.char 'n' $> '\n'
-        , PC.char 'r' $> '\r'
-        , PC.char 't' $> '\t'
-        , PC.char '0' $> '\0'
-=======
         [ PC.char '\\' $> '\\',
           PC.char '\'' $> '\'',
           PC.char '\"' $> '\"',
           PC.char 'n' $> '\n',
           PC.char 'r' $> '\r',
           PC.char 't' $> '\t'
->>>>>>> 13ef7df9
         ]
 
 exp :: PC.Parser RawExp
